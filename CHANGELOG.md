## Unreleased

### BUG FIXES

* `[light-client]` The `sled`-backed lightstore is now feature-guarded under
   the `lightstore-sled` feature, which is enabled by default for now. ([#772])

[#772]: https://github.com/informalsystems/tendermint-rs/pull/772

## v0.17.1

*Jan 11, 2021*

This release primarily focuses on fixing [#774], which is critical to the Light
Client's correct and reliable operation.

### IMPROVEMENTS:

* `[rpc, tools]` The RPC probe has been moved into the `tools` folder and can
  now be easily executed against a Tendermint node running the kvstore app by
  way of [cargo make]. `tendermint-rpc` test coverage has been expanded here
  too. ([#758])

[#758]: https://github.com/informalsystems/tendermint-rs/pull/758
[cargo make]: https://github.com/sagiegurari/cargo-make

### BUG FIXES:

* `[light-client]` Fix potential block ordering problem with sled-based lightstore ([#769])
* `[tendermint]` `Time` values were not always formatted properly,
  causing the light client to sometimes return malformed light blocks ([#774])

<<<<<<< HEAD
[#769]: https://github.com/informalsystems/tendermint-rs/issues/769
[#774]: https://github.com/informalsystems/tendermint-rs/issue/774
=======
[#774]: https://github.com/informalsystems/tendermint-rs/issues/774
>>>>>>> 4000253e

## v0.17.0

*Dec 17, 2020*

This release is a significant breaking upgrade from v0.16.0 that primarily
targets compatibility with
[Tendermint v0.34](https://github.com/tendermint/tendermint/blob/master/UPGRADING.md#v0340)
and the [Cosmos Stargate release](https://stargate.cosmos.network/).

To highlight some of the major changes over the course of 3 release candidates
and this release, we have:

* Provided Tendermint v0.34.0 compatibility.
* Supported the development of [ibc-rs](https://github.com/informalsystems/ibc-rs/).
* Improved our model-based testing to provide complex test cases for the
  [Light Client](https://github.com/informalsystems/tendermint-rs/tree/master/light-client#testing).
* Refactored our serialization infrastructure to remove all Amino types and
  ensure Protobuf compatibility (see the [proto crate](./proto)). This includes
  a lot of work towards clearly separating our domain types from their
  serialization types.
* Started work on our [P2P layer] towards the eventual goal of implementing a
  Tendermint full node.
* Started work towards offering a WASM-based Tendermint Light Client.
* Introduced a WebSocket-based RPC client for interacting with the
  [Tendermint RPC](https://docs.tendermint.com/master/rpc/), including event
  subscription.

Please see the following detailed release notes, as well as the crate
documentation, for further details.

### BREAKING CHANGES:

- `[rpc]` The RPC client interface has been refactored. The
  `Client` struct is now `HttpClient` and is enabled with the `http-client`
  feature. It provides all RPC endpoints except the subscription related ones.
- `[rpc]` The EventListener was replaced with a new and improved
  WebSocketClient for more robust event subscriptions. It can be enabled with the
  `websocket-client` feature. Subscriptions are exposed using unbounded
  channels. ([#516])
- `[tendermint]` Removed all traces of Amino, including `amino_types` modules.
  All types are now "domain types" implementing the `Protobuf` trait for Protobuf-encoding using Prost.
  ([#504], [#535], [#536], [#585])
- `[tendermint]` Protocol breaking changes for compatibility with Tendermint
  Core v0.34 (and the Cosmos Stargate release) ([#305]):
  - Validators are now sorted by voting power (descending)
    and address (ascending). ([#506])
  - Remove PubKey field from DuplicateVoteEvidence ([#502])
  - Fix hash of empty Merkle tree to comply with RFC6962 ([#498])
  - All binary encoding is done via protobuf3 instead of amino
    ([#504], [#535], [#536], [#585])
  - Various updates to JSON encoding ([#505])
- `[tendermint]` Direct serialization capabilities have been removed from the
  domain types. ([#639])
- `[tendermint]` Work has started on making it compulsory to construct domain
  types by way of their constructors to ensure validity. ([#639])

### FEATURES:

- `[light-client]` Introduce builder API for light client initialization
  ([#583])
- `[rpc]` The subscription client interface provides a structured `Query`
  mechanism to help ensure compile-time validity of subscription queries. ([#584])
- `[rpc]` Support unsubscribing from events ([#516])
- `[spec]` TLA+ for the Tendermint consensus algorithm including proof
  forks can only be caused by +1/3 Byzantine validators
  committing equivocation or amnesia attacks. ([#496])
- `[spec]` English spec of light client attacks and evidence required to
  correctly handle them ([#526])
- `[tendermint]` Implement `fmt::UpperHex` for `Transaction` ([#613])
- `[tendermint/proto-compiler]` Protobuf structs generator now also accepts
  commit IDs from the Tendermint Go repository ([#660])
- `[testgen]` Various features and improvements to support model-based testing with
  the [Apalache model checker] ([#414])

### IMPROVEMENTS:

- [`light-client]` Start using model-based testing to test Light Client
  executions against traces emitted from the TLA+ model ([#414])
- `[light-client]` Only require Tokio when `rpc-client` feature is enabled ([#425])
- `[rpc]` A `WebSocketClient` is now provided to facilitate event
  subscription for a limited range of RPC events over a WebSocket connection.
  See the [Tendermint `/subscribe` endpoint's](https://docs.tendermint.com/master/rpc/#/Websocket/subscribe)
  and the `tendermint-rpc` crate's docs for more details ([#516])
- `[rpc]` The subscription client interface provides a structured `Query`
  mechanism to help ensure compile-time validity of subscription queries.
  See the crate docs and [#584] for details.
- `[rpc]` The RPC request and response types' fields are now all publicly
  accessible ([#636]).
- `[rpc]` A new RPC probe (in the `rpc-probe` directory) has been added to
  facilitate quick, pre-scripted interactions with a Tendermint node (via its
  WebSocket endpoint). This aims to help improve testing and compatibility
  between Tendermint in Go and Rust. ([#653])
- `[rpc]` The `WebSocketClient` now adds support for all remaining RPC requests
  by way of implementing the `Client` trait ([#646])
- `[rpc]` Support for the `tx_search` RPC endpoint has been added ([#701])
- `[rpc]` Responses that include events now automatically have their tag
  key/value pairs decoded from base64, where previously tag key/value pairs
  were Base64-encoded ([#717])
- `[rpc]` Support for the `consensus_state` RPC endpoint has been added ([#719])
- `[tendermint]` Remove `total_voting_power` parameter from `validator::Set::new` ([#739])
- `[tendermint, rpc, light-client]` Crates now compile to WASM on the
  `wasm32-unknown-unknown` and `wasm32-wasi` targets ([#463])
- `[tendermint, light-client]` Specify the proposer in the validator set of fetched light blocks ([#705])
- `[tendermint-proto]` Upgrade protobuf definitions to Tendermint Go v0.34.0 ([#737])
- `[testgen]` Compute `last_block_id` hash when generating a `LightChain` ([#745])
- Dependency updates:
  - Update sled to 0.34 ([#490])
  - Update k256 to v0.7 ([#752])
  - Remove tai64 crate  ([#603])

### BUG FIXES:

- `[light-client]` Fix bug where a commit with only absent signatures would be
  deemed valid instead of invalid ([#650])
- `[light-client]` Revert a change introduced in [#652] that would enable DoS attacks,
  where full nodes could spam the light client with massive commits (eg. 10k validators).
- `[rpc]` Correctly handles control and keep-alive messages ([#516], [#590])
- `[rpc]` More robust handling of concurrency issues ([#311], [#313])

[ibc-rs]: https://github.com/informalsystems/ibc-rs/
[#305]: https://github.com/informalsystems/tendermint-rs/issues/305
[#311]: https://github.com/informalsystems/tendermint-rs/issues/311
[#313]: https://github.com/informalsystems/tendermint-rs/issues/313
[#414]: https://github.com/informalsystems/tendermint-rs/issues/414
[#498]: https://github.com/informalsystems/tendermint-rs/issues/498
[#463]: https://github.com/informalsystems/tendermint-rs/issues/463
[#490]: https://github.com/informalsystems/tendermint-rs/issues/490
[#496]: https://github.com/informalsystems/tendermint-rs/issues/496
[#502]: https://github.com/informalsystems/tendermint-rs/issues/502
[#504]: https://github.com/informalsystems/tendermint-rs/issues/504
[#505]: https://github.com/informalsystems/tendermint-rs/issues/505
[#506]: https://github.com/informalsystems/tendermint-rs/issues/506
[#516]: https://github.com/informalsystems/tendermint-rs/pull/516
[#524]: https://github.com/informalsystems/tendermint-rs/issues/524
[#526]: https://github.com/informalsystems/tendermint-rs/issues/526
[#535]: https://github.com/informalsystems/tendermint-rs/issues/535
[#536]: https://github.com/informalsystems/tendermint-rs/issues/536
[#547]: https://github.com/informalsystems/tendermint-rs/issues/547
[#578]: https://github.com/informalsystems/tendermint-rs/pull/578
[#583]: https://github.com/informalsystems/tendermint-rs/pull/583
[#584]: https://github.com/informalsystems/tendermint-rs/pull/584
[#585]: https://github.com/informalsystems/tendermint-rs/issues/585
[#590]: https://github.com/informalsystems/tendermint-rs/issues/590
[#603]: https://github.com/informalsystems/tendermint-rs/pull/603
[#613]: https://github.com/informalsystems/tendermint-rs/pull/613
[#636]: https://github.com/informalsystems/tendermint-rs/pull/636
[#639]: https://github.com/informalsystems/tendermint-rs/pull/639
[#650]: https://github.com/informalsystems/tendermint-rs/issues/650
[#652]: https://github.com/informalsystems/tendermint-rs/pulls/652
[#654]: https://github.com/informalsystems/tendermint-rs/issues/654
[#660]: https://github.com/informalsystems/tendermint-rs/issues/660
[#663]: https://github.com/informalsystems/tendermint-rs/issues/663
[#665]: https://github.com/informalsystems/tendermint-rs/issues/665
[#653]: https://github.com/informalsystems/tendermint-rs/pull/653
[#667]: https://github.com/informalsystems/tendermint-rs/issues/667
[#672]: https://github.com/informalsystems/tendermint-rs/pull/672
[#679]: https://github.com/informalsystems/tendermint-rs/issues/679
[#425]: https://github.com/informalsystems/tendermint-rs/issues/425
[#646]: https://github.com/informalsystems/tendermint-rs/pull/646
[#690]: https://github.com/informalsystems/tendermint-rs/issues/690
[#701]: https://github.com/informalsystems/tendermint-rs/pull/701
[#705]: https://github.com/informalsystems/tendermint-rs/issues/705
[#717]: https://github.com/informalsystems/tendermint-rs/issues/717
[#719]: https://github.com/informalsystems/tendermint-rs/pull/719
[#737]: https://github.com/informalsystems/tendermint-rs/pull/737
[#739]: https://github.com/informalsystems/tendermint-rs/issues/739
[#745]: https://github.com/informalsystems/tendermint-rs/issues/745
[#752]: https://github.com/informalsystems/tendermint-rs/pull/752
[P2P layer]: https://github.com/informalsystems/tendermint-rs/tree/master/p2p


## v0.16.0

*Aug 31, 2020*

This release is the first release of the [testgen][testgen-dir] utility, 
a generator for Tendermint types for unit and integration tests and for model-based testing. 
It is a utility for producing tendermint datastructures from minimal input, targeted for testing.

The release also contains various Rust API-breaking changes. It remains compatible with v0.33 of Tendermint Core.

 ⚠️ ️Deprecation warning ⚠️ : The `lite` module was removed. Please take a look at the [light-client][light-client-dir] crate.

### BREAKING CHANGES:

- [repo] CHANGES.md renamed to CHANGELOG.md
- [tendermint] Eliminate use of `signatory` wrapper crate in favour of underlying `ed25519-dalek` and `k256` crates. `ed25519-dalek` is now v1.0 and `k256` provides a pure Rust implementation of secp256k1 rather than wrapping the C library ([#522])
- [tendermint] Remove `lite` and `lite_impl` modules. See the new `light-client`
  crate ([#500])

### FEATURES:

- [tendermint/proto] A tendermint-proto crate was created that contains the Rust structs for protobuf,
preparing for compatibility with Tendermint Core v0.34 ([#508])
- [tendermint/proto-compiler] A tendermint-proto-compiler crate was created that generates the tendermint-proto structs from the Tendermint Core Protobuf definitions.
- [testgen] Introduce the `testgen` crate for generating Tendermint types from
  minimal input ([#468])

### IMPROVEMENTS:

- [light-client] Use the `testgen` for generating tests
- [light-client] Use primary error as context of `NoWitnessLeft` error ([#477])
- [repo] Various improvements to documentation and crate structure
- [repo] Add CONTRIBUTING.md document ([#470])
- [specs] Updates to fork detection English spec for evidence handling in
  Tendermint and IBC ([#479])
- [specs] Model checking results and updates for the fast sync TLA+ spec ([#466])

### BUG FIXES:

- [light-client] Fix to reject headers from the future ([#474])

[light-client-dir]: https://github.com/informalsystems/tendermint-rs/tree/master/light-client
[testgen-dir]: https://github.com/informalsystems/tendermint-rs/tree/master/testgen

[#466]: https://github.com/informalsystems/tendermint-rs/pull/466
[#468]: https://github.com/informalsystems/tendermint-rs/pull/468
[#470]: https://github.com/informalsystems/tendermint-rs/pull/470
[#474]: https://github.com/informalsystems/tendermint-rs/pull/474
[#477]: https://github.com/informalsystems/tendermint-rs/pull/477
[#479]: https://github.com/informalsystems/tendermint-rs/pull/479
[#500]: https://github.com/informalsystems/tendermint-rs/pull/500
[#508]: https://github.com/informalsystems/tendermint-rs/pull/508
[#522]: https://github.com/informalsystems/tendermint-rs/pull/522

## v0.15.0

*July 17, 2020*

This release is the first official release of the revamped [light-client][light-client-dir] library and the [light-node][light-node-dir] command-line interface.
Together they provide a complete Tendermint light client implementation that performs squential and skipping verification
and attempts to detect forks across its peers. Complete TLA+ specifications for light client verification are included,
along with work-in-progress specs for fork detection. The implementation is compatible with v0.33 of Tendermint Core.

Note that both the [light-client][light-client-dir]  and [light-node][light-node-dir] crates are to be considered experimental software that will still undergo a 
lot of improvements and iterations. The goal of releasing an early version of our Light Client is to make it accessible, to get people use it, and to receive feedback.

An overview of the current design of the light client is provided in [ADR-006]
and [ADR-007].


 ⚠️ ️Deprecation warning ⚠️ : This might be the last release containing the [lite][lite-dir] module. Please take a look at the [light-client][light-client-dir] crate.

### BREAKING CHANGES:

- [repo] make secp256k1 dependency optional ([#441])

### FEATURES:

- [light-client] Rewrite and expansion of `lite`, the prior light client
  verification module, into a new fully-featured `light-client` crate. The crate provides a db, 
  functions for complete light client verification, peer management, fork detection, and evidence reporting,
  along with extensive testing. Components are composed via a `Supervisor`, which is run in its own thread, 
  and exposes a Handle trait to broker access to underlying state and
  functionality. See the [light-client][light-client-dir] crate for details.
- [light-node] New binary crate with CLI for running the light client as a daemon,
  complete with an rpc server for querying the latest state of the light node
  while it syncs with the blockchain. See the [light-node][light-node-dir] crate
  for details.

### BUG FIXES:

- [tendermint/validator] Sort validators by address on deserialization ([#410])
- [tendermint/validator] Fix deserializing Update struct when power field is 0
  ([#451])
- [tendermint/abci] Fix DeliverTx response deserialization issues with
  gasWanted, gasUsed, and data fields ([#432])
- [tendermint/lite_impl] Fix header.hash for height 1 ([#438])

[#410]: https://github.com/informalsystems/tendermint-rs/pull/410
[#432]: https://github.com/informalsystems/tendermint-rs/pull/432
[#438]: https://github.com/informalsystems/tendermint-rs/pull/438
[#441]: https://github.com/informalsystems/tendermint-rs/pull/441
[#451]: https://github.com/informalsystems/tendermint-rs/pull/451

[ADR-006]: https://github.com/informalsystems/tendermint-rs/blob/master/docs/architecture/adr-006-light-client-refactor.md
[ADR-007]: https://github.com/informalsystems/tendermint-rs/blob/master/docs/architecture/adr-007-light-client-supervisor-ergonomics.md

[lite-dir]: ./tendermint/src/lite
[light-client-dir]: ./light-client
[light-node-dir]: ./light-node/

## [0.14.1] (2020-06-23)

- Update `prost-amino`/`prost-amino-derive` to v0.6 ([#367])

[#367]: https://github.com/informalsystems/tendermint-rs/issues/367
[0.14.1]: https://github.com/informalsystems/tendermint-rs/pull/368

## [0.14.0] (2020-06-19)

This release mainly targets compatibility with Tendermint [v0.33.x] but contains a lot of smaller improvements regarding testing and (de)serialization.
Also noteworthy is that the rpc module was broken out into a separate crate ([tendermint-rpc]).

⚠️ ️Deprecation warning ⚠️ : This might be that last release containing the [lite] module.
It will be replaced with the [light-client][light-client-dir] crate (soon).

CommitSig:
- Refactored CommitSig into a more Rust-friendly enum. ([#247])
- Added CommitSig compatibility code to Absent vote ([#260])
- Added CommitSig timestamp zero-check compatibility code ([#259])

Testing:
- Configure integration test against latest tendermint-go to continue on error ([#304])
- Add integration test to track tendermint-go v0.33.5 ([#304])
- Remove test for hard-coded version in `abci_info` ([#304])

Serialization:
- Refactor serializers library to use modules, give a nicer annotation to structs and separated into its own folder. ([#247])
- Added nullable Vec<u8> serialization ([#247])
- Moved/created tests for serialization in the same library and locked library to local crate ([#263])
- Made serialization tests symmetric ([#261])

RPC:
- Tendermint-Go v0.33 compatibility ([#184])
  - `abci_info`, `abci_query`, `block_results`, `genesis` structs
  - serialization/deserialization fixes
  - Updated/fixed integration tests
- Move into its own crate ([#338])
  - Feature guard `rpc::client` (makes networking an optional dependency) ([#343])

CI:
- Moved to GitHub Actions ([#120])
- Updated crates.io badges ([#120])
- Enabled integration tests in CI with Tendermint-Go node service ([#120])
- Exclude changes in docs folder to trigger CI execution ([#309])

[#120]: https://github.com/informalsystems/tendermint-rs/issues/120
[#184]: https://github.com/informalsystems/tendermint-rs/issues/184
[#247]: https://github.com/informalsystems/tendermint-rs/issues/247
[#259]: https://github.com/informalsystems/tendermint-rs/issues/259
[#260]: https://github.com/informalsystems/tendermint-rs/issues/260
[#261]: https://github.com/informalsystems/tendermint-rs/issues/261
[#263]: https://github.com/informalsystems/tendermint-rs/issues/263
[#304]: https://github.com/informalsystems/tendermint-rs/issues/304
[#309]: https://github.com/informalsystems/tendermint-rs/issues/309
[#338]: https://github.com/informalsystems/tendermint-rs/pull/338
[#343]: https://github.com/informalsystems/tendermint-rs/pull/343

[0.14.0]: https://github.com/informalsystems/tendermint-rs/pull/347
[v0.33.x]: https://github.com/tendermint/tendermint/blob/v0.33.5/CHANGELOG.md#v0335
[tendermint-rpc]: https://github.com/informalsystems/tendermint-rs/tree/master/rpc#tendermint-rpc
[lite]: https://github.com/informalsystems/tendermint-rs/tree/master/tendermint/src/lite
[light-client-dir]: https://github.com/informalsystems/tendermint-rs/tree/master/light-client

## [0.13.0] (2020-04-20)

Dependencies:

- Update `signatory` requirement to v0.19 ([#227])

[0.13.0]: https://github.com/informalsystems/tendermint-rs/pull/228
[#227]: https://github.com/informalsystems/tendermint-rs/pull/227

## [0.12.0] (2020-04-17)

Dependencies
- Update to bytes `0.5` and amino_rs `0.5`.
- Tokens for amino_rs are now fully non-conflicting with prost. Allowing both to be used together
- Made RPC type values optional for full compatibility with tendermint-go@v0.32: `abci_info`, `abci_query` [#120]
- JSON ID is JSON specification compatible and accepts int, string or null - [#88]

## [0.11.0] (2019-12-11)

This is the first release since this repository was split off
from the [KMS](https://github.com/tendermint/kms) repo a few months
ago and contains more than the usual number of changes.
As the new repository matures we will be working towards a more robust
release cycle.

This release also contains a first draft of the Tendermint Light Client :).

The changes are organized in sections for better readability.

Organizational Changes:

- Reorganized the crate into a workspace with a `tendermint` crate ([#30])
- Remove all optional compilation ([#16])
- Started using CircleCI for continuous integration ([#15])
- Fix clippy lints ([#40], [#55])

RPC Changes:

- Fix `/commit` endpoint to actually include the commit data ([#42])
- Use async/await for the rpc client ([#85])

Type Changes:

- Add `Default` trait impls and some other utilities to data types ([#64])
- Fix transaction hash length to be 32-bytes ([#14])
- Rename `LastCommit` to `Commit` ([#42])
- Fix genesis file to include `validators` field ([#65])
- Change `max_gas` from `u64` to `i64` ([#61])
- Allow `Height` to be `0` ([#77])

ABCI Changes:

- Include `AbciQuery` in the `Method` enum ([#AbciQueryMethodEnum])
- Fix deserializing ABCI Code field ([#13])
- Fix ABCI data field to allow lower case hex encodings ([#17])
- Fix `/abci_query` endpoint to take input `data` as hex and return `key`
  and `value` in the response as base64 ([#77])

Light Client:

- Introduce validator `Set` type and compute Merkle root ([#6])
- First draft implementation of logic for the light client ([#31, #36])

- Dependency Changes:

- Remove `secret_connection` and `ring` as dependencies (moved to KMS repo)
  ([#60])
- `tai64` from `2` to `3` ([#22])
- `zeroize` from `0.9` to `1.1` ([#74, #89])
- `hyper` from `0.10` to `0.13` ([#85])
- `signatory` from `0.12` to `0.17` ([#89])
- `subtle-encoding` from `0.3` to `0.5` ([#47])
- `uuid` from `0.7` to `0.8` ([#91])
- replace `rand_os` with `getrandom` ([#90])

## [0.10.0] (2019-07-30)

This release is tested against [tendermint v0.31] and known to be compatible
with [tendermint v0.32] aside from one known issue impacting RPC ([#286]).

- Fix inclusive range incompatibility affecting Rust nightly ([#326])
- Derive Eq/Ord for (transitive) status types ([#324])
- Add `TendermintConfig::load_node_key` ([#315])
- Add `TendermintConfig::load_genesis_file` ([#312])
- Add `TendermintConfig` and `Error(Kind)` types ([#298])
- Support `/abci_query` RPC endpoint ([#296])
- Implement the Tendermint (RFC6962) Merkle tree ([#292])
- Support `account::Id` generation from ed25519 pubkeys ([#291])

## [0.9.0] (2019-06-24)

This release is compatible with [tendermint v0.31]

- Reject low order points in Secret Connection handshake ([#279])
- Add `RemoteErrorCode` enum ([#272])
- Add `msg_type()` accessor for signature types ([#271])

## [0.8.0] (2019-06-20)

This release is compatible with [tendermint v0.31]

- `/block_results` RPC endpoint and related types ([#267], [#268])
- Upgrade to Signatory v0.12 ([#259])

## [0.7.0] (2019-04-24)

This release is compatible with [tendermint v0.31]

- Initial JSONRPC over HTTP client + `/broadcast_tx_*` endpoints ([#243])
- Initial RPC support ([#235])
- Disallow a block height of 0 ([#234])

## [0.6.0] (2019-04-16)

This release is compatible with [tendermint v0.31]

- Add `tendermint::Address`, `tendermint::account::Id`, `tendermint::Moniker`,
  and improve `serde` serializer support ([#228]).

## [0.5.0] (2019-03-13)

This release is compatible with [tendermint v0.30]

- Rename `SecretConnectionKey` to `secret_connection::PublicKey`, add
  `secret_connection::PeerId` ([#219])
- Move `ConsensusState` under `chain::state` ([#205])

## 0.4.0 (N/A)

- Skipped to synchronize versions with `tmkms`

## 0.3.0 (2019-03-05)

- Support for secp256k1 keys ([#181])

## 0.2.0 (2019-01-23)

This release is compatible with [tendermint v0.29]

- Update to x25519-dalek v0.4.4 (#158)
- Consistent ordering of `BlockID` and `Timestamps` in vote and proposal messages (#159)
- Remove `PoisonPillMsg` previously used to shut-down the kms (#162)

## 0.1.5 (2019-01-18)

This release is compatible with [tendermint v0.28]

- Split `PubKeyMsg` into `PubKeyRequest` and `PubKeyResponse` (#141)
- Migrate to Rust 2018 edition (#138)

## 0.1.4 (2018-12-02)

- Allow empty BlockIds in validation method (#131)

## 0.1.3 (2018-12-01)

- Prefix bech32 encoding of consensus keys with amino prefix (#128)

## 0.1.2 (2018-11-27)

- Update to subtle-encoding v0.3 (#124)
- Introduce same validation logic as Tendermint (#110)
- Remove heartbeat (#105)

## 0.1.1 (2018-11-20)

- Minor clarifications/fixes (#103)

## 0.1.0 (2018-11-13)

- Initial release

[0.10.0]: https://github.com/tendermint/kms/pull/328
[tendermint v0.32]: https://github.com/tendermint/tendermint/blob/master/CHANGELOG.md#v0320
[#326]: https://github.com/tendermint/kms/pull/326
[#324]: https://github.com/tendermint/kms/pull/324
[#315]: https://github.com/tendermint/kms/pull/315
[#312]: https://github.com/tendermint/kms/pull/312
[#298]: https://github.com/tendermint/kms/pull/298
[#296]: https://github.com/tendermint/kms/pull/296
[#292]: https://github.com/tendermint/kms/pull/292
[#291]: https://github.com/tendermint/kms/pull/291
[#286]: https://github.com/tendermint/kms/pull/286
[0.9.0]: https://github.com/tendermint/kms/pull/280
[#279]: https://github.com/tendermint/kms/pull/279
[#272]: https://github.com/tendermint/kms/pull/272
[#271]: https://github.com/tendermint/kms/pull/271
[0.8.0]: https://github.com/tendermint/kms/pull/269
[#268]: https://github.com/tendermint/kms/pull/268
[#267]: https://github.com/tendermint/kms/pull/267
[#259]: https://github.com/tendermint/kms/pull/259
[0.7.0]: https://github.com/tendermint/kms/pull/247
[#243]: https://github.com/tendermint/kms/pull/243
[#235]: https://github.com/tendermint/kms/pull/235
[#234]: https://github.com/tendermint/kms/pull/234
[0.6.0]: https://github.com/tendermint/kms/pull/229
[tendermint v0.31]: https://github.com/tendermint/tendermint/blob/master/CHANGELOG.md#v0310
[#228]: https://github.com/tendermint/kms/pull/228
[0.5.0]: https://github.com/tendermint/kms/pull/220
[tendermint v0.30]: https://github.com/tendermint/tendermint/blob/master/CHANGELOG.md#v0300
[#219]: https://github.com/tendermint/kms/pull/219
[#205]: https://github.com/tendermint/kms/pull/219
[#181]: https://github.com/tendermint/kms/pull/181
[tendermint v0.29]: https://github.com/tendermint/tendermint/blob/master/CHANGELOG.md#v0290
[tendermint v0.28]: https://github.com/tendermint/tendermint/blob/master/CHANGELOG.md#v0280
[#30]: https://github.com/interchainio/tendermint-rs/pull/30
[#16]: https://github.com/interchainio/tendermint-rs/pull/16
[#15]: https://github.com/interchainio/tendermint-rs/pull/15
[#40]: https://github.com/interchainio/tendermint-rs/pull/40
[#55]: https://github.com/interchainio/tendermint-rs/pull/55
[#85]: https://github.com/interchainio/tendermint-rs/pull/85
[#64]: https://github.com/interchainio/tendermint-rs/pull/64
[#14]: https://github.com/interchainio/tendermint-rs/pull/14
[#42]: https://github.com/interchainio/tendermint-rs/pull/42
[#65]: https://github.com/interchainio/tendermint-rs/pull/65
[#61]: https://github.com/interchainio/tendermint-rs/pull/61
[#AbciQueryMethodEnum]:
https://github.com/interchainio/tendermint-rs/commit/566dfb6a9ef9659a504b43fb8ccb5c5e7969e3a0
[#13]: https://github.com/interchainio/tendermint-rs/pull/13
[#17]: https://github.com/interchainio/tendermint-rs/pull/17
[#77]: https://github.com/interchainio/tendermint-rs/pull/77
[#6]: https://github.com/interchainio/tendermint-rs/pull/6
[#31]: https://github.com/interchainio/tendermint-rs/pull/31
[#36]: https://github.com/interchainio/tendermint-rs/pull/36
[#60]: https://github.com/interchainio/tendermint-rs/pull/60
[#22]: https://github.com/interchainio/tendermint-rs/pull/22
[#74]: https://github.com/interchainio/tendermint-rs/pull/74
[#89]: https://github.com/interchainio/tendermint-rs/pull/89
[#47]: https://github.com/interchainio/tendermint-rs/pull/47
[#90]: https://github.com/interchainio/tendermint-rs/pull/90
[#83]: https://github.com/interchainio/tendermint-rs/pull/83
[#91]: https://github.com/interchainio/tendermint-rs/pull/91<|MERGE_RESOLUTION|>--- conflicted
+++ resolved
@@ -2,9 +2,11 @@
 
 ### BUG FIXES
 
+* `[light-client]` Fix potential block ordering problem with sled-based lightstore ([#769])
 * `[light-client]` The `sled`-backed lightstore is now feature-guarded under
    the `lightstore-sled` feature, which is enabled by default for now. ([#772])
 
+[#769]: https://github.com/informalsystems/tendermint-rs/issues/769
 [#772]: https://github.com/informalsystems/tendermint-rs/pull/772
 
 ## v0.17.1
@@ -26,16 +28,10 @@
 
 ### BUG FIXES:
 
-* `[light-client]` Fix potential block ordering problem with sled-based lightstore ([#769])
 * `[tendermint]` `Time` values were not always formatted properly,
   causing the light client to sometimes return malformed light blocks ([#774])
 
-<<<<<<< HEAD
-[#769]: https://github.com/informalsystems/tendermint-rs/issues/769
-[#774]: https://github.com/informalsystems/tendermint-rs/issue/774
-=======
 [#774]: https://github.com/informalsystems/tendermint-rs/issues/774
->>>>>>> 4000253e
 
 ## v0.17.0
 
