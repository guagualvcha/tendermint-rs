--- conflicted
+++ resolved
@@ -40,11 +40,7 @@
 mod client;
 mod config;
 mod ed25519;
-<<<<<<< HEAD
-mod error;
-=======
 mod rpc;
->>>>>>> 31333ec1
 mod session;
 mod types;
 
@@ -83,7 +79,7 @@
 #[derive(Debug, Default, Options)]
 struct KeygenOpts {
     #[options(free)]
-    path: Vec<PathBuf>,
+    path: Vec<String>,
 }
 
 /// Options for the `run` command
@@ -91,7 +87,7 @@
 struct RunOpts {
     /// Path to configuration file
     #[options(short = "c", long = "config")]
-    config: PathBuf,
+    config: String,
 
     /// Print debugging information
     #[options(short = "v", long = "verbose")]
@@ -156,7 +152,7 @@
 
 /// Generate an Ed25519 secret key for use with a software provider (i.e. ed25519-dalek)
 #[cfg(feature = "dalek-provider")]
-fn keygen(output_paths: &[PathBuf]) {
+fn keygen(output_paths: &[String]) {
     init_logging(true);
 
     if output_paths.len() != 1 {
@@ -177,24 +173,24 @@
         .mode(PRIVATE_KEY_PERMISSIONS)
         .open(output_path)
         .unwrap_or_else(|e| {
-            error!("couldn't open {} for writing: {}", output_path.display(), e);
+            error!("couldn't open {} for writing: {}", output_path, e);
             exit(1);
         });
 
     // TODO: some sort of serialization format for the private key? Raw is easy for now
     output_file.write_all(&*seed).unwrap_or_else(|e| {
-        error!("couldn't write to {}: {}", output_path.display(), e);
+        error!("couldn't write to {}: {}", output_path, e);
         exit(1);
     });
 
     info!(
         "Wrote random Ed25519 private key to {}",
-        output_path.display()
+        output_path
     );
 }
 
 /// Run the KMS
-fn run(config_file: &Path, verbose: bool) {
+fn run(config_file_path: &str, verbose: bool) {
     init_logging(verbose);
 
     info!(
@@ -202,6 +198,8 @@
         env!("CARGO_PKG_NAME"),
         env!("CARGO_PKG_VERSION")
     );
+
+    let config_file = Path::new(config_file_path);
 
     let Config {
         validators,
