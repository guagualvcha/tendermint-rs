use gumdrop::Options;
use serde::Deserialize;
use simple_error::*;
<<<<<<< HEAD
use tendermint::{block, lite};
use std::collections::BTreeSet;
use std::iter::FromIterator;
=======
use tendermint::block;
>>>>>>> 48a11d1a

use crate::{helpers::*, Generator, Header, Validator, Vote};
use crate::validator::sort_validators;

#[derive(Debug, Options, Deserialize, Clone)]
pub struct Commit {
    #[options(help = "header (required)", parse(try_from_str = "parse_as::<Header>"))]
    pub header: Option<Header>,
    #[options(
        help = "votes in this commit (default: from header)",
        parse(try_from_str = "parse_as::<Vec<Vote>>")
    )]
    pub votes: Option<Vec<Vote>>,
    #[options(help = "commit round (default: 1)")]
    pub round: Option<u64>,
}

impl Commit {
    /// Make a new commit using default votes produced from the header.
    pub fn new(header: Header, round: u64) -> Self {
        let commit = Commit {
            header: Some(header),
            round: Some(round),
            votes: None,
        };
        commit.generate_default_votes()
    }
    /// Make a new commit using explicit votes.
    pub fn new_with_votes(header: Header, round: u64, votes: Vec<Vote>) -> Self {
        Commit {
            header: Some(header),
            round: Some(round),
            votes: Some(votes),
        }
    }
    set_option!(header, Header);
    set_option!(votes, Vec<Vote>);
    set_option!(round, u64);

    /// Generate commit votes from all validators in the header.
    /// This function will panic if the header is not present
    pub fn generate_default_votes(mut self) -> Self {
        let header = self.header.as_ref().unwrap();
        let val_to_vote = |(i, v): (usize, &Validator)| -> Vote {
            Vote::new(v.clone(), header.clone())
                .index(i as u64)
                .round(self.round.unwrap_or(1))
        };
        let votes = header
            .validators
            .as_ref()
            .unwrap()
            .iter()
            .enumerate()
            .map(val_to_vote)
            .collect();
        self.votes = Some(votes);
        self
    }

    /// Get a mutable reference to the vote of the given validator.
    /// This function will panic if the votes or the validator vote is not present
    pub fn vote_of_validator(&mut self, id: &str) -> &mut Vote {
        self.votes
            .as_mut()
            .unwrap()
            .iter_mut()
            .find(|v| *v.validator.as_ref().unwrap() == Validator::new(id))
            .unwrap()
    }

    /// Get a mutable reference to the vote at the given index
    /// This function will panic if the votes or the vote at index is not present
    pub fn vote_at_index(&mut self, index: usize) -> &mut Vote {
        self.votes.as_mut().unwrap().get_mut(index).unwrap()
    }
}

impl std::str::FromStr for Commit {
    type Err = SimpleError;
    fn from_str(s: &str) -> Result<Self, Self::Err> {
        let commit = match parse_as::<Commit>(s) {
            Ok(input) => input,
            Err(_) => Commit::new(parse_as::<Header>(s)?, 1),
        };
        Ok(commit)
    }
}

impl Generator<block::Commit> for Commit {
    fn merge_with_default(self, other: Self) -> Self {
        Commit {
            header: self.header.or(other.header),
            round: self.round.or(other.round),
            votes: self.votes.or(other.votes),
        }
    }

    fn generate(&self) -> Result<block::Commit, SimpleError> {
        let header = match &self.header {
            None => bail!("failed to generate commit: header is missing"),
            Some(h) => h,
        };
        let block_header = header.generate()?;
        let block_id = block::Id::new(lite::Header::hash(&block_header), None);
        let votes = match &self.votes {
            None => self.clone().generate_default_votes().votes.unwrap(),
            Some(vs) => vs.to_vec(),
        };
<<<<<<< HEAD
        let all_vals = header.validators.as_ref().unwrap();
        let mut all_vals: BTreeSet<&Validator> = BTreeSet::from_iter(all_vals);
        let votes_vals: Vec<Validator> = votes.iter().map(|v| v.validator.clone().unwrap()).collect();
        all_vals.append(&mut BTreeSet::from_iter(&votes_vals));
        let all_vals: Vec<Validator> = Vec::from_iter(all_vals.iter().map(|&x|x.clone()));
        let all_vals = sort_validators(&all_vals);
=======
        let block_header = header.generate()?;
        let block_id = block::Id::new(block_header.hash(), None);

>>>>>>> 48a11d1a
        let vote_to_sig = |v: &Vote| -> Result<block::CommitSig, SimpleError> {
            let vote = v.generate()?;
            Ok(block::CommitSig::BlockIDFlagCommit {
                validator_address: vote.validator_address,
                timestamp: vote.timestamp,
                signature: vote.signature,
            })
        };
        let val_to_sig = |val: &Validator| -> Result<block::CommitSig, SimpleError> {
            if let Some(vote) = votes.iter().find(|&vote| vote.validator.as_ref().unwrap() == val) {
                vote_to_sig(vote)
            }
            else {
                Ok(block::CommitSig::BlockIDFlagAbsent)
            }
        };
        let sigs = all_vals
            .iter()
            .map(val_to_sig)
            .collect::<Result<Vec<block::CommitSig>, SimpleError>>()?;
        let commit = block::Commit {
            height: block_header.height,
            round: self.round.unwrap_or(1),
            block_id, /* TODO do we need at least one part?
                       * //block::Id::new(hasher.hash_header(&block_header), None), // */
            signatures: block::CommitSigs::new(sigs),
        };
        Ok(commit)
    }
}

#[cfg(test)]
mod tests {
    use super::*;

    #[test]
    fn test_commit() {
        let valset1 = sort_validators(&vec![
            Validator::new("a"),
            Validator::new("b"),
            Validator::new("c"),
        ]);
        let valset2 = sort_validators(&vec![
            Validator::new("d"),
            Validator::new("e"),
            Validator::new("f"),
        ]);

        let header = Header::new(&valset1)
            .next_validators(&valset2)
            .height(10)
            .time(11);

        let commit = Commit::new(header.clone(), 3);

        let block_header = header.generate().unwrap();
        let block_commit = commit.generate().unwrap();

        assert_eq!(block_commit.round, 3);
        assert_eq!(block_commit.height, block_header.height);

        let mut commit = commit;
        assert_eq!(commit.vote_at_index(1).round, Some(3));
        assert_eq!(commit.vote_of_validator("b").index, Some(0));

        let votes = commit.votes.as_ref().unwrap();

        for (i, sig) in block_commit.signatures.iter().enumerate() {
            match sig {
                block::CommitSig::BlockIDFlagCommit {
                    validator_address: _,
                    timestamp: _,
                    signature,
                } => {
                    let block_vote = votes[i].generate().unwrap();
                    let sign_bytes =
                        get_vote_sign_bytes(block_header.chain_id.as_str(), &block_vote);
                    assert!(!verify_signature(
                        &valset2[i].get_verifier().unwrap(),
                        &sign_bytes,
                        signature
                    ));
                    assert!(verify_signature(
                        &valset1[i].get_verifier().unwrap(),
                        &sign_bytes,
                        signature
                    ));
                }
                _ => panic!("signature was not a commit"),
            };
        }
    }
}<|MERGE_RESOLUTION|>--- conflicted
+++ resolved
@@ -1,13 +1,9 @@
 use gumdrop::Options;
 use serde::Deserialize;
 use simple_error::*;
-<<<<<<< HEAD
-use tendermint::{block, lite};
+use tendermint::block;
 use std::collections::BTreeSet;
 use std::iter::FromIterator;
-=======
-use tendermint::block;
->>>>>>> 48a11d1a
 
 use crate::{helpers::*, Generator, Header, Validator, Vote};
 use crate::validator::sort_validators;
@@ -112,23 +108,17 @@
             Some(h) => h,
         };
         let block_header = header.generate()?;
-        let block_id = block::Id::new(lite::Header::hash(&block_header), None);
+        let block_id = block::Id::new(block_header.hash(), None);
         let votes = match &self.votes {
             None => self.clone().generate_default_votes().votes.unwrap(),
             Some(vs) => vs.to_vec(),
         };
-<<<<<<< HEAD
         let all_vals = header.validators.as_ref().unwrap();
         let mut all_vals: BTreeSet<&Validator> = BTreeSet::from_iter(all_vals);
         let votes_vals: Vec<Validator> = votes.iter().map(|v| v.validator.clone().unwrap()).collect();
         all_vals.append(&mut BTreeSet::from_iter(&votes_vals));
         let all_vals: Vec<Validator> = Vec::from_iter(all_vals.iter().map(|&x|x.clone()));
         let all_vals = sort_validators(&all_vals);
-=======
-        let block_header = header.generate()?;
-        let block_id = block::Id::new(block_header.hash(), None);
-
->>>>>>> 48a11d1a
         let vote_to_sig = |v: &Vote| -> Result<block::CommitSig, SimpleError> {
             let vote = v.generate()?;
             Ok(block::CommitSig::BlockIDFlagCommit {
