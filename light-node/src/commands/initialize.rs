--- conflicted
+++ resolved
@@ -71,11 +71,7 @@
     let light_store =
         SledStore::open(&config.db_path).map_err(|e| format!("could not open database: {}", e))?;
 
-<<<<<<< HEAD
     if let Some(trusted_state) = light_store.highest_trusted_or_verified() {
-=======
-    if let Some(trusted_state) = light_store.latest_trusted_or_verified() {
->>>>>>> 4000253e
         status_warn!(
             "already existing trusted or verified state of height {} in database: {:?}",
             trusted_state.signed_header.header.height,
